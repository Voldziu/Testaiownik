from trustcall import create_extractor
from typing import Dict, Any, List
from collections import namedtuple
from .state import AgentState
from .models import (
    BatchAnalysis,
    FeedbackInterpretation,
    TopicConsolidation,
    UserFeedback,
)
from AzureModels import get_llm
from RAG.Retrieval import DocumentRetriever, MockRetriever
from utils.logger import logger


def _process_batch(batch_text: str, previous_context: str, extractor) -> Dict[str, Any]:
    """Extract topics from a single batch of documents"""
    prompt = f"""
    {previous_context}
    
    Analyze this batch of educational documents:
    {batch_text}
    
    Extract topics consistent with previous findings and create summaries.
    
    IMPORTANT FOR TOPIC WEIGHTS:
    - Assign weights [0,1] to each topic based on its importance/coverage in the content
    - Weights must sum to exactly 1.0
    - More prominent/frequently discussed topics get higher weights
    - Less important or briefly mentioned topics get lower weights
    - Dont count duplicates, only unique topics


    LANGUAGE: Same as documents language, do not translate.
    """

    result = extractor.invoke({"messages": [prompt]})
    logger.debug(f"Batch analysis result: {result}")
    logger.debug(
        f"Batch analysis return dict: {result['messages'][0].tool_calls[0]['args']}"
    )
    return result["messages"][0].tool_calls[0]["args"]


def _process_single_batch(
    batch_chunks: List[Dict],
    batch_number: int,
    all_topics: List[Dict],
    extractor,
    accumulated_summary: str,
) -> str:
    """Process a single batch of chunks"""

    # Extract text from chunk dictionaries
    batch_texts = [chunk["text"] for chunk in batch_chunks]
    batch_text = "\n---\n".join(batch_texts)

    previous_context = (
        f"Previous topics found: {[t['topic'] for t in all_topics]}\nPrevious summary: {accumulated_summary}"
        if accumulated_summary
        else "This is the first batch."
    )

    logger.debug(f"Processing batch {batch_number} with {len(batch_chunks)} chunks")

    batch_analysis = _process_batch(batch_text, previous_context, extractor)
    all_topics.extend(batch_analysis["current_topics"])

    # Update accumulated summary
    accumulated_summary = batch_analysis["accumulated_summary"]

    logger.info(
        f"Batch {batch_number}: found {len(batch_analysis['current_topics'])} topics"
    )

    return accumulated_summary


def _process_batches(
    retriever: DocumentRetriever,
    batch_size: int,
    all_topics: List[Dict],
    extractor,
    accumulated_summary: str,
    processed_chunks: List[Dict],
) -> None:
    """Process chunks in streaming batches without loading all into memory"""

    current_batch = []
    batch_number = 1

    # Stream chunks and process in batches
    for chunk in retriever.get_all_chunks():
        current_batch.append(chunk)
        processed_chunks.append(chunk)  # Keep track for final state

        # When we have a full batch, process it
        if len(current_batch) >= batch_size:
            _process_single_batch(
                current_batch, batch_number, all_topics, extractor, accumulated_summary
            )
            current_batch.clear()  # Free memory
            batch_number += 1

    # Process any remaining chunks in the last partial batch
    if current_batch:
        _process_single_batch(
            current_batch, batch_number, all_topics, extractor, accumulated_summary
        )

    logger.info(
        f"Total topics found: {len(all_topics)}. Accumulated summary: {accumulated_summary}"
    )

    # Normalize weights
    total_weight = sum(topic["weight"] for topic in all_topics)
    if total_weight > 0:
        for topic in all_topics:
            topic["weight"] = round(topic["weight"] / total_weight, 2)


# _prepare_history_fields output
HistoryFields = namedtuple(
    "HistoryFields",
    [
        "history_context",
        "latest_user_feedback",
        "information_about_feedback",
        "additional_instructions",
    ],
)


def _prepare_history_fields(history: List[Dict]) -> HistoryFields:
    history_context = "CONVERSATION HISTORY:\n".join(
        [
            f"Iteration {i+1}: Generated {len(h['suggested_topics'])} topics, User said: '{h['user_feedback']}'"
            for i, h in enumerate(history)
        ]
    )
    latest_user_feedback = f"Latest user feedback: {history[-1]['user_feedback']}"
    information_about_feedback = """  Information about feedback:
                            1. User feedback preferences are provided in the conversation history.
                            2. User feedback is used to refine topic selection and importance.
                            3. User feedback can suggest adding a topic, deleting a topic, or modifying existing topics."""
    additional_instructions = """ and
                                        Full conversation evolution
                                        User feedback preferences
                                    """

    return HistoryFields(
        history_context,
        latest_user_feedback,
        information_about_feedback,
        additional_instructions,
    )


def _consolidate_topics_with_history(
    all_topics: List[Dict],
    rejected_topics: List[str],
    history: List[Dict],
    desired_topic_count: int = 10,
) -> List[Dict[str, Any]]:
    """Consolidate topics considering conversation history"""

    consolidation_llm = get_llm().with_structured_output(TopicConsolidation)

    # History texts
    history_context = ""
    latest_user_feedback = ""
    information_about_feedback = ""
    additional_instructions = ""

    logger.debug(f"History: {history}")
    if history:
        (
            history_context,
            latest_user_feedback,
            information_about_feedback,
            additional_instructions,
        ) = _prepare_history_fields(history)

    topics_with_weights = [
        f"{t['topic']} (weight: {t['weight']:.2f})" for t in all_topics
    ]

    prompt = f"""
    {history_context}
    
    Current extracted topics with weights: {topics_with_weights}
    {latest_user_feedback}



    {information_about_feedback}
    

    

    Information about topics:
    1. They are extracted from indepentent batches of documents
    2. They have weights assigned batch-wise.

    Avoid those topics, they were blacklisted by a user:
    {rejected_topics}
    
    Generate consolidated topics considering:
    
    1. Topic importance weights from content analysis
    1. Avoiding duplicates

    {additional_instructions}


    IMPORTANT:
    1. Try to match the number of topics to: {desired_topic_count}
   


    OUTPUT FORMAT:
    In "topic" section please include only topic name, nothing more, especially NO WEIGHTS.
    
    IMPORTANT FOR WEIGHTS:
    - Assign weights [0,1] based on topic importance and user preferences
    - Higher weights for topics that are more frequently mentioned or referenced.
    - Weights must sum to exactly 1.0
    - Consider original content coverage when assigning weights


    LANGUAGE: Same as documents language, do not translate.

    PLEASE REASSIGN WEIGHTS TO TOPICS, DO NOT USE PREVIOUS WEIGHTS. YOU CAN SUM PREVIOUS WEIGHTS AND REASSIGN THEM PROPORTIONALLY SUMMING TO 1.0.
    """

    consolidation_result = consolidation_llm.invoke(prompt)
<<<<<<< HEAD
    topics = consolidation_result.consolidated_topics
    total_weight = sum(t.weight for t in topics)
    if total_weight > 0:
        for topic in topics:
            topic.weight /= total_weight
=======

    topics = consolidation_result.consolidated_topics
    total_weight = sum(topic["weight"] for topic in all_topics)
    if total_weight > 0:
        for topic in all_topics:
            topic["weight"] = round(topic["weight"] / total_weight, 2)

    return topics
>>>>>>> 9c093183

    return topics

def analyze_documents(
    state: AgentState,
    retriever: DocumentRetriever = None,
    batch_size: int = 40,  # 50 is too much.
) -> AgentState:
    """Main document analysis orchestrator"""
    if retriever is None:
        retriever = MockRetriever()

    chunk_count = retriever.get_chunk_count()
    logger.info(f"Processing {chunk_count} chunks in batches of {batch_size}.")

    # Setup extraction
    llm = get_llm()
    extractor = create_extractor(
        llm, tools=[BatchAnalysis], tool_choice="BatchAnalysis"
    )

    all_topics = []  # List to accumulate topics with weights
    accumulated_summary = ""
    processed_chunks = []

    # Process in batches

    _process_batches(
        retriever,
        batch_size,
        all_topics,
        extractor,
        accumulated_summary,
        processed_chunks,
    )

    history = state.get("conversation_history", [])
    rejected_topics = state.get("rejected_topics", [])
    desired_topic_count = state.get("desired_topic_count", 10)
    # Consolidate topics with conversation history
    final_topics = _consolidate_topics_with_history(
        all_topics, rejected_topics, history, desired_topic_count
    )

    return {
        **state,
        "suggested_topics": final_topics,
        "user_input": None,
        "next_node": "request_feedback",
    }


def request_feedback(state: AgentState) -> AgentState:
    suggested = state.get("suggested_topics", [])

    feedback_request = f"""
    Found topics:
    {chr(10).join(f"{i}: {topic}" for i, topic in enumerate(suggested))}
    
    Provide feedback on given topics please.
    """

    logger.info(f"Feedback request: {feedback_request}")

    return {
        **state,
        "feedback_request": feedback_request,
        "next_node": "process_feedback",
    }


def _calculate_new_topic_count(
    feedback: UserFeedback, current_topics: List[str]
) -> int:
    """Calculate new desired topic count based on user feedback"""

    # Calculate based on modifications
    # Start with topics user wants to keep
    kept_topics = (
        set(feedback.accepted_topics)
        if feedback.accepted_topics
        else set(current_topics)
    )

    # Remove rejected topics
    if feedback.rejected_topics:
        kept_topics -= set(feedback.rejected_topics)

    # Add new topics user wants
    total_wanted = len(kept_topics) + len(feedback.want_to_add_topics or [])

    return max(1, total_wanted)


def process_feedback(state: AgentState) -> AgentState:
    suggested = state.get("suggested_topics", [])
    user_input = state.get("user_input", "")
    history = state.get("conversation_history", [])
    logger.info(f"Processing user input: {user_input}")

    # Add current interaction to history
    if user_input and suggested:
        history.append(
            {
                "suggested_topics": suggested.copy(),
                "user_feedback": user_input,
            }
        )
    logger.info(f"Conversation history: {history}")

    if not user_input:
        return {**state, "next_node": "request_feedback"}

    llm = get_llm().with_structured_output(FeedbackInterpretation)

    prompt = f"""
    Suggested topics: {suggested}
    User feedback: "{user_input}"
    
    Previous conversation history:
    {chr(10).join([f"Topics: {h['suggested_topics']} -> User: {h['user_feedback']}" for h in history[:-1]])}
    
    
    Interpret user intent and extract structured feedback.

    If user wants to accept the topics, return them in "accepted_topics".
    If user wants to modify topics, return modification request in "modification_request":
        1. If user want to reject a topic, consider changing the nummber of desired_topic_count
        2. If user want to add a specific topic, consider changing the number of desired_topic_count
    """

    logger.info(f"Processing feedback with prompt: {prompt}")

    interpretation = llm.invoke(prompt)

    feedback = interpretation.user_feedback
    logger.debug(f"Full feedback: {feedback}")
    logger.info(f"Action: {feedback.action}")

    if feedback.action == "accept":
        return {
            **state,
            "confirmed_topics": suggested,
            "conversation_history": history,  # Because history is a copy
            "next_node": "END",
        }
    elif feedback.action == "modify":

        new_desired_count = _calculate_new_topic_count(
            feedback=feedback,
            current_topics=suggested,
        )
        rejected_topics = state.get("rejected_topics", []).copy()
        rejected_topics.extend(feedback.rejected_topics or [])  # Extend black list

        return {
            **state,
            "feedback_request": feedback.modification_request,
            "rejected_topics": rejected_topics,
            "conversation_history": history,  # Because history is a copy
            "desired_topic_count": new_desired_count,
            "next_node": "analyze_documents",  # loop
        }
    else:
        # Error
        logger.error("Literal of [accept,modify] broken")
        return {**state, "next_node": "request_feedback"}  # loop


# Function to route in conditional edges
def route_next(state: AgentState) -> str:
    next_node = state.get("next_node", "END")
    logger.info(f"Routing to next node: {next_node}")
    return next_node if next_node != "END" else "__end__"


if __name__ == "__main__":
    pass<|MERGE_RESOLUTION|>--- conflicted
+++ resolved
@@ -233,23 +233,13 @@
     PLEASE REASSIGN WEIGHTS TO TOPICS, DO NOT USE PREVIOUS WEIGHTS. YOU CAN SUM PREVIOUS WEIGHTS AND REASSIGN THEM PROPORTIONALLY SUMMING TO 1.0.
     """
 
-    consolidation_result = consolidation_llm.invoke(prompt)
-<<<<<<< HEAD
-    topics = consolidation_result.consolidated_topics
-    total_weight = sum(t.weight for t in topics)
-    if total_weight > 0:
-        for topic in topics:
-            topic.weight /= total_weight
-=======
+    
 
     topics = consolidation_result.consolidated_topics
     total_weight = sum(topic["weight"] for topic in all_topics)
     if total_weight > 0:
         for topic in all_topics:
             topic["weight"] = round(topic["weight"] / total_weight, 2)
-
-    return topics
->>>>>>> 9c093183
 
     return topics
 
