# src/Backend/database/crud.py
from sqlalchemy.orm import Session
from sqlalchemy import func, desc
from datetime import datetime, timedelta
from typing import List, Optional, Dict, Any
import uuid

from .models import User, Quiz, Document, ActivityLog


# User Operations
def create_user(db: Session, user_id: str) -> User:
    """Create new user"""
    user = User(user_id=user_id)
    db.add(user)
    db.commit()
    db.refresh(user)

    _ = (
        user.user_id,
        user.created_at,
        user.last_activity,
        user.quizzes,
    )  ## Unpack to avoid weird 500 errors
    log_activity(db, user_id, "user_created")
    db.expunge(user)  # Remove from session to avoid stale data issues
    return user


def get_user(db: Session, user_id: str) -> Optional[User]:
    """Get user by ID"""
    return db.query(User).filter(User.user_id == user_id).first()


def update_user_activity(db: Session, user_id: str):
    """Update user last activity"""
    user = db.query(User).filter(User.user_id == user_id).first()
    if user:
        user.last_activity = datetime.now()
        db.commit()


def delete_user(db: Session, user_id: str) -> bool:
    """Delete user and all associated data"""
    user = db.query(User).filter(User.user_id == user_id).first()
    if user:
        db.delete(user)
        db.commit()
        log_activity(db, user_id, "user_deleted")
        return True
    return False


# Quiz Operations
def create_quiz(db: Session, user_id: str) -> Quiz:
    """Create new quiz"""
    quiz_id = f"quiz_{uuid.uuid4()}"
    quiz = Quiz(quiz_id=quiz_id, user_id=user_id)
    db.add(quiz)
    db.commit()
    db.refresh(quiz)

    _ = (
        quiz.quiz_id,
        quiz.user_id,
        quiz.status,
        quiz.collection_name,
        quiz.desired_topic_count,
        quiz.suggested_topics,
        quiz.confirmed_topics,
        quiz.topic_feedback_request,
        quiz.topic_conversation_history,
        quiz.langgraph_topic_state,
        quiz.total_questions,
        quiz.difficulty,
        quiz.current_question_index,
        quiz.questions_data,
        quiz.user_answers,
        quiz.langgraph_quiz_state,
    )  ## Unpack to avoid weird 500 errors
    # Log activity for creating a new quiz
    log_activity(db, user_id, "quiz_created", {"quiz_id": quiz_id})
    # db.expunge(quiz)  # Remove from session to avoid stale data issues
    return quiz


def get_quiz(db: Session, quiz_id: str) -> Optional[Quiz]:
    """Get quiz by ID"""
    return db.query(Quiz).filter(Quiz.quiz_id == quiz_id).first()


def get_quizzes_by_user(
    db: Session, user_id: str, limit: int = 10, offset: int = 0
) -> List[Quiz]:
    """Get quizzes for user"""
    return (
        db.query(Quiz)
        .filter(Quiz.user_id == user_id)
        .order_by(desc(Quiz.created_at))
        .offset(offset)
        .limit(limit)
        .all()
    )


def update_quiz(db: Session, quiz_id: str, **kwargs):
    """Update quiz fields"""
    quiz = db.query(Quiz).filter(Quiz.quiz_id == quiz_id).first()
    if quiz:
        for key, value in kwargs.items():
            if hasattr(quiz, key):
                setattr(quiz, key, value)
        quiz.updated_at = datetime.now()
        db.commit()


def update_quiz_status(db: Session, quiz_id: str, status: str):
    """Update quiz status"""
    quiz = db.query(Quiz).filter(Quiz.quiz_id == quiz_id).first()
    if quiz:
        quiz.status = status
        quiz.updated_at = datetime.now()
        db.commit()


def update_quiz_collection(db: Session, quiz_id: str, collection_name: str):
    """Update quiz collection name"""
    quiz = db.query(Quiz).filter(Quiz.quiz_id == quiz_id).first()
    if quiz:
        quiz.collection_name = collection_name
        quiz.updated_at = datetime.now()
        db.commit()


# Topic Selection Operations
def start_topic_analysis(db: Session, quiz_id: str, desired_topic_count: int = 10):
    """Start topic analysis for quiz"""
    quiz = db.query(Quiz).filter(Quiz.quiz_id == quiz_id).first()
    if quiz:
        quiz.status = "topic_analysis"
        quiz.desired_topic_count = desired_topic_count
        quiz.topic_analysis_started_at = datetime.now()
        quiz.suggested_topics = []
        quiz.topic_conversation_history = []
        quiz.updated_at = datetime.now()
        db.commit()
        db.refresh(quiz)
        return True
    return False


def update_topic_data(db: Session, quiz_id: str, **kwargs):
    """Update topic-related data for quiz"""
    quiz = db.query(Quiz).filter(Quiz.quiz_id == quiz_id).first()
    if quiz:
        topic_fields = [
            "suggested_topics",
            "confirmed_topics",
            "topic_feedback_request",
            "topic_conversation_history",
            "langgraph_topic_state",
            "desired_topic_count",
        ]

        for key, value in kwargs.items():
            if key in topic_fields and hasattr(quiz, key):
                setattr(quiz, key, value)

        quiz.updated_at = datetime.now()

        if "confirmed_topics" in kwargs and kwargs["confirmed_topics"]:
            quiz.topic_analysis_completed_at = datetime.now()
            quiz.status = "topic_ready"
        db.commit()
        db.refresh(quiz)

        return True
    return False


def confirm_quiz_topics(db: Session, quiz_id: str, confirmed_topics: List[Dict]):
    """Confirm final topics for quiz"""
    quiz = db.query(Quiz).filter(Quiz.quiz_id == quiz_id).first()
    if quiz:
        quiz.confirmed_topics = confirmed_topics
        quiz.status = "topic_ready"
        quiz.topic_analysis_completed_at = datetime.now()
        quiz.updated_at = datetime.now()
        db.commit()
        return True
    return False


# Quiz Execution Operations
def start_quiz_execution(
    db: Session, quiz_id: str, total_questions: int, difficulty: str
):
    """Start quiz execution"""
    quiz = db.query(Quiz).filter(Quiz.quiz_id == quiz_id).first()
    if quiz:
        quiz.status = "quiz_active"
        quiz.total_questions = total_questions
        quiz.difficulty = difficulty
        quiz.current_question_index = 0
        quiz.user_answers = []
        quiz.quiz_started_at = datetime.now()
        quiz.updated_at = datetime.now()
        db.commit()
        return True
    return False


def update_quiz_progress(db: Session, quiz_id: str, **kwargs):
    """Update quiz execution progress"""
    quiz = db.query(Quiz).filter(Quiz.quiz_id == quiz_id).first()
    if quiz:
        execution_fields = [
            "current_question_index",
            "questions_data",
            "user_answers",
            "langgraph_quiz_state",
        ]

        for key, value in kwargs.items():
            if key in execution_fields and hasattr(quiz, key):
                setattr(quiz, key, value)

        quiz.updated_at = datetime.now()
        db.commit()
        return True
    return False


def complete_quiz(db: Session, quiz_id: str):
    """Mark quiz as completed"""
    quiz = db.query(Quiz).filter(Quiz.quiz_id == quiz_id).first()
    if quiz:
        quiz.status = "quiz_completed"
        quiz.quiz_completed_at = datetime.now()
        quiz.updated_at = datetime.now()
        db.commit()
        return True
    return False


def reset_quiz_execution(db: Session, quiz_id: str):
    """Reset just the quiz execution, keep topics"""
    quiz = db.query(Quiz).filter(Quiz.quiz_id == quiz_id).first()
    if quiz:
        quiz.status = "topic_ready"
        quiz.total_questions = None
        quiz.difficulty = None
        quiz.current_question_index = 0
        quiz.questions_data = None
        quiz.user_answers = []
        quiz.langgraph_quiz_state = None
        quiz.quiz_started_at = None
        quiz.quiz_completed_at = None
        quiz.updated_at = datetime.now()
        db.commit()
        return True
    return False


# Document Operations
def create_document(
    db: Session,
    quiz_id: str,
    filename: str,
    file_path: str,
    size_bytes: int,
    file_type: str,
) -> Document:
    """Create document record"""
    doc_id = f"doc_{uuid.uuid4()}"
    document = Document(
        doc_id=doc_id,
        quiz_id=quiz_id,
        filename=filename,
        file_path=file_path,
        size_bytes=size_bytes,
        file_type=file_type,
    )
    db.add(document)
    db.commit()
    db.refresh(document)

    # Update quiz status if this is the first document
    quiz = db.query(Quiz).filter(Quiz.quiz_id == quiz_id).first()
    if quiz and quiz.status == "created":
        quiz.status = "documents_uploaded"
        db.commit()

    # Access all attributes to load them into memory before expunge
    _ = (
        document.doc_id,
        document.filename,
        document.file_path,
        document.size_bytes,
        document.file_type,
        document.uploaded_at,
        document.indexed,
    )
    db.expunge(document)  # Remove from session to avoid stale data issues
    return document


def get_documents_by_quiz(db: Session, quiz_id: str) -> List[Document]:
    """Get all documents for quiz"""
    return db.query(Document).filter(Document.quiz_id == quiz_id).all()

<<<<<<< HEAD
        # Access all attributes to load them into memory before expunge
        _ = (
            document.doc_id,
            document.filename,
            document.file_path,
            document.size_bytes,
            document.file_type,
            document.uploaded_at,
            document.indexed,
        )

        db.expunge(document)
        return document
    finally:
        db.close()
=======
>>>>>>> 9c093183

def update_document_indexed(db: Session, doc_id: str, indexed: bool):
    """Update document indexing status"""
    document = db.query(Document).filter(Document.doc_id == doc_id).first()
    if document:
        document.indexed = indexed
        db.commit()

        # If all documents are indexed, update quiz status
        if indexed:
            quiz_docs = (
                db.query(Document).filter(Document.quiz_id == document.quiz_id).all()
            )
            if all(doc.indexed for doc in quiz_docs):
                quiz = db.query(Quiz).filter(Quiz.quiz_id == document.quiz_id).first()
                if quiz and quiz.status == "documents_uploaded":
                    quiz.status = "documents_indexed"
                    db.commit()


def delete_document(db: Session, doc_id: str) -> bool:
    """Delete document"""
    document = db.query(Document).filter(Document.doc_id == doc_id).first()
    if document:
        db.delete(document)
        db.commit()
        return True
    return False


# Activity Logging
def log_activity(
    db: Session, user_id: str, action: str, details: Optional[Dict[str, Any]] = None
):
    """Log user activity"""
    try:
        activity = ActivityLog(user_id=user_id, action=action, details=details or {})
        db.add(activity)
        db.commit()
    except Exception as e:
        # Log error but don't break the flow
        import logging

        logging.error(f"Failed to log activity: {e}")


# Statistics
def get_system_stats(db: Session) -> Dict[str, Any]:
    """Get system usage statistics"""
    total_quizzes = db.query(func.count(Quiz.quiz_id)).scalar()
    total_documents = db.query(func.count(Document.doc_id)).scalar()

    # Active users (activity in last 24h)
    cutoff = datetime.now() - timedelta(hours=24)
    active_users = (
        db.query(func.count(User.user_id)).filter(User.last_activity > cutoff).scalar()
    )

    return {
        "total_quizzes": total_quizzes or 0,
        "total_documents": total_documents or 0,
        "total_questions_generated": 0,
        "active_users": active_users or 0,
    }


def get_user_stats(db: Session, user_id: str) -> Dict[str, Any]:
    """Get user statistics"""
    quizzes_created = (
        db.query(func.count(Quiz.quiz_id)).filter(Quiz.user_id == user_id).scalar()
    )

    documents_uploaded = (
        db.query(func.count(Document.doc_id))
        .join(Quiz)
        .filter(Quiz.user_id == user_id)
        .scalar()
    )

    # Count questions answered from user_answers in quizzes
    questions_answered = 0
    user_quizzes = db.query(Quiz).filter(Quiz.user_id == user_id).all()

    for quiz in user_quizzes:
        if quiz.user_answers:
            unique_questions = set()
            for answer in quiz.user_answers:
                if isinstance(answer, dict) and answer.get("attempt_number", 1) == 1:
                    unique_questions.add(answer.get("question_id"))
            questions_answered += len(unique_questions)

    return {
        "quizzes_created": quizzes_created or 0,
        "documents_uploaded": documents_uploaded or 0,
        "questions_answered": questions_answered,
    }<|MERGE_RESOLUTION|>--- conflicted
+++ resolved
@@ -309,24 +309,7 @@
     """Get all documents for quiz"""
     return db.query(Document).filter(Document.quiz_id == quiz_id).all()
 
-<<<<<<< HEAD
-        # Access all attributes to load them into memory before expunge
-        _ = (
-            document.doc_id,
-            document.filename,
-            document.file_path,
-            document.size_bytes,
-            document.file_type,
-            document.uploaded_at,
-            document.indexed,
-        )
-
-        db.expunge(document)
-        return document
-    finally:
-        db.close()
-=======
->>>>>>> 9c093183
+
 
 def update_document_indexed(db: Session, doc_id: str, indexed: bool):
     """Update document indexing status"""
