--- conflicted
+++ resolved
@@ -196,44 +196,13 @@
         result = {}
         for key, value in data.items():
             try:
-<<<<<<< HEAD
-                if hasattr(value, "model_dump"):
-                    result[key] = value.model_dump()
-                elif hasattr(value, "dict"):
-                    result[key] = value.dict()
-                elif isinstance(value, list):
-                    # Handle lists recursively
-                    result[key] = [self._serialize_value(item) for item in value]
-                elif isinstance(value, dict):
-                    result[key] = self._serialize_dict(value)
-                elif isinstance(value, (str, int, float, bool, type(None))):
-                    result[key] = value
-                else:
-                    result[key] = str(value)
-            except Exception:
-=======
                 result[key] = self._serialize_value(value)
             except Exception as e:
                 logger.warning(f"Failed to serialize key '{key}': {e}")
->>>>>>> 9c093183
                 result[key] = str(value)
         return result
 
     def _serialize_value(self, value):
-<<<<<<< HEAD
-        """Serialize individual values"""
-        if hasattr(value, "model_dump"):
-            return value.model_dump()
-        elif hasattr(value, "dict"):
-            return value.dict()
-        elif isinstance(value, list):
-            return [self._serialize_value(item) for item in value]
-        elif isinstance(value, dict):
-            return self._serialize_dict(value)
-        elif isinstance(value, (str, int, float, bool, type(None))):
-            return value
-        else:
-=======
         """Serialize individual values with comprehensive type handling"""
         try:
             # Handle None
@@ -273,7 +242,6 @@
 
         except Exception as e:
             logger.warning(f"Failed to serialize value {type(value)}: {e}")
->>>>>>> 9c093183
             return str(value)
 
     async def submit_topic_feedback(
