from datetime import datetime
import os
import time
import streamlit as st
from utils.session_manager import get_quiz_id, get_user_id
from services.api_client import get_api_client
from typing import List, Dict, Any


def render_quiz_questions():
    """Render active quiz questions with enhanced error handling"""
    quiz_id = get_quiz_id()
    if not quiz_id:
        st.error("❌ Brak ID quizu. Wróć do tworzenia quizu.")
        return

    # Initialize quiz state
    if "quiz_state" not in st.session_state:
        st.session_state["quiz_state"] = {
            "current_question": None,
            "answered": False,
            "answer_result": None,
            "selected_choices": [],
            "loading": False,
            "completed": False,
            "start_time": datetime.now().isoformat(),
        }
        clear_quiz_cache()

    # Check if quiz is completed
    if st.session_state["quiz_state"]["completed"]:
        render_mastery_summary()
        return

    # ENHANCED: Check if quiz has started before loading questions
    try:
        # Try to get quiz progress first to check if quiz exists/started
        progress_data = get_quiz_progress(quiz_id, force_refresh=False)

        # If we can get progress, quiz has started
        load_current_question(quiz_id)

        # Render based on state
        if st.session_state["quiz_state"]["current_question"]:
            render_question()
        else:
            # Check if quiz is completed when no question available
            if is_quiz_completed_by_progress(progress_data):
                st.session_state["quiz_state"]["completed"] = True
                st.rerun()
            else:
                st.info("🔄 Ładowanie pytania...")

    except Exception as e:
        error_msg = str(e).lower()
        if "quiz has not started yet" in error_msg:
            st.info(
                "🔄 Quiz nie został jeszcze uruchomiony. Przechodzę do konfiguracji pytań."
            )

            # FIXED: Automatically redirect to questions manager instead of just showing info
            st.session_state["app_phase"] = "questions_manager"
            time.sleep(0.5)  # Small delay to show the message
            st.rerun()

        elif "no current question available" in error_msg:
            st.info("🔄 Brak dostępnych pytań. Przechodzę do konfiguracji pytań.")

            # FIXED: Automatically redirect to questions manager
            st.session_state["app_phase"] = "questions_manager"
            time.sleep(0.5)
            st.rerun()

        else:
            st.error(f"❌ Błąd podczas ładowania quizu: {str(e)}")

            # FIXED: For other errors, also provide option to go back to questions manager
            col1, col2 = st.columns(2)
            with col1:
                if st.button("⬅️ Wróć do konfiguracji pytań"):
                    st.session_state["app_phase"] = "questions_manager"
                    st.rerun()
            with col2:
                st.button(
                    "🏠 Powrót do strony głównej",
                    key="return_to_main_menu",
                    help="Wróć do głównej strony",
                    on_click=return_to_main_menu,
                )


def load_current_question(quiz_id: str):
    """Load current question from API with enhanced error handling"""
    try:
        # Sprawdzenie, czy quiz jest zakończony
        if st.session_state["quiz_state"].get("completed", False):
            return

        current_question = st.session_state["quiz_state"]["current_question"]
        answered = st.session_state["quiz_state"]["answered"]
        loading = st.session_state["quiz_state"]["loading"]

        # ENHANCED: Check if quiz has started before trying to get progress
        try:
            progress_data = get_quiz_progress(quiz_id, force_refresh=False)
            total_questions = progress_data.get("total_questions", 0)
            unique_answered = progress_data.get("unique_answered", 0)
            remaining_questions = total_questions - unique_answered
        except Exception as progress_error:
            # If we can't get progress, assume quiz hasn't started
            error_msg = str(progress_error).lower()
            if "quiz has not started yet" in error_msg:
                st.info("🔄 Quiz nie został jeszcze uruchomiony...")
                return
            else:
                # Re-raise other errors
                raise progress_error

        # If all questions answered, mark as completed
        if remaining_questions == 0:
            st.session_state["quiz_state"]["completed"] = True
            return

        # Don't load new question if current one is answered but feedback not shown
        if current_question and answered and not loading:
            return

        # Don't load new question if we have one but haven't answered yet
        if current_question and not answered and not loading:
            return

        # Only load new question if we don't have one or we're loading
        if not loading and not answered:
            st.session_state["quiz_state"]["loading"] = True
            api_client = get_api_client(get_user_id())

            try:
                current_data = api_client.get_current_question(quiz_id)
            except Exception as question_error:
                error_msg = str(question_error).lower()
                if (
                    "no current question available" in error_msg
                    or "quiz has not started yet" in error_msg
                ):
                    st.info(
                        "🔄 Brak dostępnych pytań. Quiz może nie być jeszcze uruchomiony."
                    )
                    st.session_state["quiz_state"]["loading"] = False
                    return
                else:
                    raise question_error

            if current_data:
                # Check if question data is valid
                question_data = None
                if "id" in current_data and "question_text" in current_data:
                    question_data = current_data
                elif "current_question" in current_data:
                    question_data = current_data["current_question"]
                elif "question" in current_data:
                    question_data = current_data["question"]

                if question_data:
                    if "id" not in question_data:
                        st.error("❌ Pytanie nie zawiera 'id'!")
                        st.session_state["quiz_state"]["loading"] = False
                        return

                    if "question_text" not in question_data:
                        st.error("❌ Pytanie nie zawiera 'question_text'!")
                        st.session_state["quiz_state"]["loading"] = False
                        return
                else:
                    # No questions - quiz completed
                    st.session_state["quiz_state"]["completed"] = True
                    st.session_state["quiz_state"]["loading"] = False
                    return

                # Reset state for new question
                if (
                    st.session_state["quiz_state"]["current_question"] is None
                    or st.session_state["quiz_state"]["current_question"]["id"]
                    != question_data["id"]
                ):
                    st.session_state["quiz_state"]["current_question"] = question_data
                    st.session_state["quiz_state"]["answered"] = False
                    st.session_state["quiz_state"]["answer_result"] = None
                    st.session_state["quiz_state"]["selected_choices"] = []
                    st.session_state["quiz_state"]["loading"] = False
                elif not st.session_state["quiz_state"]["answered"]:
                    st.session_state["quiz_state"]["current_question"] = question_data
                    st.session_state["quiz_state"]["loading"] = False
            else:
                # No data - quiz completed
                st.session_state["quiz_state"]["completed"] = True
                st.session_state["quiz_state"]["loading"] = False
                return

    except Exception as e:
        st.session_state["quiz_state"]["loading"] = False
        error_msg = str(e).lower()

        # ENHANCED ERROR HANDLING
        if any(
            phrase in error_msg
            for phrase in [
                "no more questions",
                "quiz completed",
                "zakończony",
                "quiz has not started yet",
                "no current question available",
            ]
        ):
            if (
                "quiz has not started yet" in error_msg
                or "no current question available" in error_msg
            ):
                st.info(
                    "🔄 Quiz nie został jeszcze uruchomiony lub nie ma dostępnych pytań."
                )
            else:
                st.session_state["quiz_state"]["completed"] = True
            return
        else:
            st.error(f"❌ Błąd podczas ładowania pytania: {str(e)}")


def get_quiz_progress(quiz_id: str, force_refresh: bool = False):
    """Get quiz progress with enhanced error handling and correct metrics calculation"""
    progress_cache_key = f"quiz_progress_{quiz_id}"

    # Force refresh or cache miss
    if force_refresh or progress_cache_key not in st.session_state:
        try:
            api_client = get_api_client(get_user_id())
            progress_data = api_client.get_quiz_progress(quiz_id)

            if progress_data and "progress" in progress_data:
                progress = progress_data["progress"]

                # POPRAWIONE: Używaj aktualnych danych z API
                total_attempts = progress.get("total_attemps", 0)  # Wszystkie próby
                unique_answered = progress.get(
                    "unique_answered", 0
                )  # Unikalne odpowiedzi
                total_questions_in_pool = progress.get(
                    "total_questions_in_pool", 1
                )  # Aktualna pula
                total_unique_questions = progress.get(
                    "total_unique_questions", 1
                )  # Unikalne pytania
                correct_answers = progress.get("unique_correct", 0)

                # POPRAWIONE: Oblicz aktualny numer pytania na podstawie wszystkich prób
                # Numer pytania = liczba wszystkich prób + 1 (następne pytanie)
                current_question_num = total_attempts + 1

                # POPRAWIONE: Postęp bazuje na unikalnych pytaniach vs całkowitej puli
                # Ale uwzględniamy że pula może się zwiększać przez recykling
                if total_unique_questions > 0:
                    # Postęp = ile unikalnych pytań opanowaliśmy / ile unikalnych pytań mamy do opanowania
                    progress_percentage = (
                        total_attempts / total_questions_in_pool
                    ) * 100
                else:
                    progress_percentage = 0

                # POPRAWIONE: Ogranicz current_question_num do rozsądnych wartości
                # Ale pozwól na przekroczenie jeśli są recyklingowe pytania
                max_display_num = max(total_questions_in_pool, total_unique_questions)
                if current_question_num > max_display_num:
                    current_question_num = max_display_num

                # Cache the results
                st.session_state[progress_cache_key] = {
                    "current_question_num": current_question_num,
                    "total_questions": total_questions_in_pool,  # Aktualna pula (może się zwiększać)
                    "total_unique_questions": total_unique_questions,  # Podstawowe unikalne pytania
                    "progress_percentage": progress_percentage,
                    "unique_answered": unique_answered,
                    "correct_answers": correct_answers,
                    "total_attempts": total_attempts,
                    "raw_progress": progress,
                }

                return st.session_state[progress_cache_key]
            else:
                # Fallback values
                fallback_data = {
                    "current_question_num": 1,
                    "total_questions": 10,
                    "total_unique_questions": 10,
                    "progress_percentage": 0,
                    "unique_answered": 0,
                    "correct_answers": 0,
                    "total_attempts": 0,
                    "raw_progress": {},
                }
                st.session_state[progress_cache_key] = fallback_data
                return fallback_data

        except Exception as e:
            error_msg = str(e).lower()

            if any(
                phrase in error_msg
                for phrase in [
                    "quiz has not started yet",
                    "not started",
                    "quiz not found",
                    "quiz does not exist",
                ]
            ):
                # Quiz hasn't started yet
                fallback_data = {
                    "current_question_num": 1,
                    "total_questions": 10,
                    "total_unique_questions": 10,
                    "progress_percentage": 0,
                    "unique_answered": 0,
                    "correct_answers": 0,
                    "total_attempts": 0,
                    "raw_progress": {},
                }
                return fallback_data
            else:
                st.warning(f"Nie udało się pobrać postępu quizu: {str(e)}")

            # Return cached data if available
            if progress_cache_key in st.session_state:
                return st.session_state[progress_cache_key]
            else:
                fallback_data = {
                    "current_question_num": 1,
                    "total_questions": 10,
                    "total_unique_questions": 10,
                    "progress_percentage": 0,
                    "unique_answered": 0,
                    "correct_answers": 0,
                    "total_attempts": 0,
                    "raw_progress": {},
                }
                return fallback_data
    else:
        # Return cached data
        return st.session_state[progress_cache_key]


def render_question():
    """Render current question with answer options"""
    question_data = st.session_state["quiz_state"]["current_question"]

    if not question_data:
        return

    quiz_id = get_quiz_id()

    # POPRAWIONE: Zawsze odświeżaj postęp jeśli pytanie zostało już odpowiedziane
    answered = st.session_state["quiz_state"]["answered"]
    force_refresh = False  # Odśwież po każdej odpowiedzi

    progress_data = get_quiz_progress(quiz_id, force_refresh=force_refresh)

    current_question_num = progress_data["current_question_num"]
    total_questions = progress_data["total_questions"]
    progress_percentage = progress_data["progress_percentage"]

    # POPRAWIONE: Usuń niepotrzebną logikę "zamrażania" licznika
    # Licznik powinien się zawsze aktualizować na podstawie danych z API

    col1, col2 = st.columns([5, 3])

    with col2:
        st.button(
            "🏠 Powrót do strony głównej",
            key="return_to_main_menu",
            help="Wróć do głównej strony",
            on_click=return_to_main_menu,
        )

    # Quiz header with progress - POPRAWIONE: Dodaj debug info
    col1, col2, col3 = st.columns([2, 1, 1])
    with col1:
        st.title("📝 Quiz")
    with col2:
        st.metric("Pytanie", f"{current_question_num}/{total_questions}")
    with col3:
        st.metric("Postęp", f"{progress_percentage:.0f}%")

    # Progress bar - POPRAWIONE: Ogranicz do 100%
    progress_value = (
        min(progress_percentage / 100, 1.0) if progress_percentage > 0 else 0.0
    )
    st.progress(progress_value)

    st.divider()

    st.subheader(f"❓ Pytanie {current_question_num}")
    st.write(question_data.get("question_text", "Brak treści pytania"))

    # Answer options
    if not answered:
        render_answer_options(question_data)
    else:
        render_disabled_answers(question_data)
        render_answer_feedback(question_data)


def is_quiz_completed_by_progress(progress_data: Dict[str, Any]) -> bool:
    """Check if quiz is completed based on progress data"""
    unique_answered = progress_data.get("unique_answered", 0)
    total_unique_questions = progress_data.get("total_unique_questions", 0)
    return unique_answered >= total_unique_questions and total_unique_questions > 0


def render_mastery_summary():
    """Render mastery completion summary focused on learning achievement"""
    # Sprawdź czy już pokazano balony w tej sesji
    if not st.session_state.get("balloons_shown", False):
        st.balloons()  # Celebratory balloons!
        st.session_state["balloons_shown"] = True

    quiz_id = get_quiz_id()
    progress_data = get_quiz_progress(quiz_id, force_refresh=True)

    # Header - focus on mastery
    col1, col2, col3 = st.columns([1, 2, 1])
    with col2:
        st.title("🎓 Materiał opanowany!")
        st.success("Gratulacje! Znasz już wszystkie zagadnienia!")

    st.divider()

    # Learning-focused metrics - FIXED: Use correct API fields
    st.subheader("📚 Twoja droga do sukcesu:")

    # Get data from API progress (raw_progress contains actual API response)
    raw_progress = progress_data.get("raw_progress", {})

    # Fixed field mapping based on API response
    total_attempts = raw_progress.get(
        "total_attemps", 0
    )  # Note: API has typo "attemps"
    unique_questions = raw_progress.get("total_unique_questions", 0)
    unique_answered = raw_progress.get("unique_answered", 0)
    unique_correct = raw_progress.get("unique_correct", 0)

    # Zabezpieczenie przed dzieleniem przez zero
    if total_attempts == 0:
        total_attempts = (
            unique_questions  # Minimum 1 próba na pytanie jeśli są odpowiedzi
        )

    # Display metrics in columns
    col1, col2, col3 = st.columns(3)

    with col1:
        st.metric(
            label="🎯 Opanowane pytania",
            value=f"{unique_questions}",
            help="Liczba unikalnych pytań, na które poprawnie odpowiedziałeś",
        )

    with col2:
        st.metric(
            label="💪 Łączne próby",
            value=f"{total_attempts}",
            help="Ile razy odpowiadałeś na pytania podczas nauki",
        )

    with col3:
        # Wskaźnik wytrwałości - im więcej prób na pytanie, tym więcej się uczył
        if unique_questions > 0 and total_attempts > 0:
            avg_attempts = total_attempts / unique_questions
            st.metric(
                label="🔄 Średnio prób/pytanie",
                value=f"{avg_attempts:.1f}",
                help="Średnia liczba prób potrzebnych do poprawnej odpowiedzi na pytanie",
            )
        else:
            avg_attempts = 1.0
            st.metric(
                label="🔄 Średnio prób/pytanie",
                value="1.0",
                help="Średnia liczba prób potrzebnych do poprawnej odpowiedzi na pytanie",
            )

    st.divider()

    # Statystyki uczenia się - FIXED: Use stored start time and API timing data
    st.subheader("📈 Twój proces uczenia się:")

    # Calculate learning time - FIXED: Use stored start time
    start_time_str = st.session_state.get("quiz_state", {}).get("start_time")
    duration_str = "Nieznany"

    if start_time_str:
        try:
            start_time = datetime.fromisoformat(start_time_str)
            end_time = datetime.now()
            learning_duration = end_time - start_time

            # Format duration nicely
            total_seconds = int(learning_duration.total_seconds())
            hours = total_seconds // 3600
            minutes = (total_seconds % 3600) // 60
            seconds = total_seconds % 60

            if hours > 0:
                duration_str = f"{hours}h {minutes}min"
            elif minutes > 0:
                duration_str = f"{minutes}min {seconds}s"
            else:
                duration_str = f"{seconds}s"
        except Exception as e:
            # Fallback to API timing data if available
            api_time_elapsed = raw_progress.get("time_elapsed_seconds", 0)
            if api_time_elapsed > 0:
                minutes = int(api_time_elapsed // 60)
                seconds = int(api_time_elapsed % 60)
                if minutes > 0:
                    duration_str = f"{minutes}min {seconds}s"
                else:
                    duration_str = f"{seconds}s"
            else:
                duration_str = "Nieznany"
    else:
        # Try to get from API if session state is missing
        api_time_elapsed = raw_progress.get("time_elapsed_seconds", 0)
        if api_time_elapsed > 0:
            minutes = int(api_time_elapsed // 60)
            seconds = int(api_time_elapsed % 60)
            if minutes > 0:
                duration_str = f"{minutes}min {seconds}s"
            else:
                duration_str = f"{seconds}s"

    # Show learning statistics
    col1, col2 = st.columns(2)

    with col1:
        with st.expander("⏱️ Statystyki sesji nauki", expanded=True):
            st.write(f"• **Czas nauki**: {duration_str}")
            st.write(f"• **Zakończenie**: {datetime.now().strftime('%H:%M, %d.%m.%Y')}")
            if total_attempts > 0 and unique_questions > 0:
                st.write(
                    f"• **Tempo nauki**: {total_attempts / unique_questions:.1f} próby/pytanie"
                )

            # Show API timing data if available
            avg_time_attempt = raw_progress.get("average_time_per_attempt", 0)
            if avg_time_attempt > 0:
                st.write(f"• **Średni czas/próbę**: {avg_time_attempt:.1f}s")

    with col2:
        with st.expander("🧠 Analiza procesu nauki", expanded=True):
            if unique_questions > 0:
                if avg_attempts <= 1.0:
                    st.write("• **Wszystkie pytania** opanowane za pierwszym razem!")

                st.write(f"• **{unique_questions}** unikalnych pytań przeanalizowanych")
                st.write(f"• **{unique_correct}** poprawnych odpowiedzi")

                # Show success rates from API
                unique_success_rate = raw_progress.get("unique_success_rate", 0)
                if unique_success_rate > 0:
                    st.write(f"• **Wskaźnik opanowania**: {unique_success_rate}%")

    st.divider()

    # Enhanced action buttons focused on continued learning
    st.subheader("🚀 Co dalej?")

    # Check if restart is in progress to prevent multiple buttons
    if st.session_state.get("quiz_restart_in_progress", False):
        st.info("🔄 Restart w toku...")
        return

    col1, col2 = st.columns(2)

    with col1:
        if st.button(
            "🔄 Sprawdź się ponownie", use_container_width=True, key="retry_quiz"
        ):
            restart_quiz_with_message(
                "Sprawdź, czy tym razem opanujesz materiał jeszcze szybciej!"
            )

    with col2:
        st.button(
            "🏠 Powrót do strony głównej",
            key="return_to_main_menu",
            help="Wróć do głównej strony",
            on_click=return_to_main_menu,
        )


def restart_quiz_with_message(message: str):
    """Restart the quiz with a motivational message"""
    quiz_id = get_quiz_id()

    # Prevent multiple restart attempts
    if st.session_state.get("quiz_restart_in_progress", False):
        return

    st.session_state["quiz_restart_in_progress"] = True

    try:
        # Pokazuj spinner podczas restartowania
        with st.spinner("Restartowanie quizu..."):
            api_client = get_api_client(get_user_id())

            # Try soft reset first (preserves questions)
            try:
                st.info("🔄 Resetowanie postępu quizu...")
                response = api_client.restart_quiz(quiz_id, hard=False)  # Soft reset

                # Wait for the backend to reset
                import time

                time.sleep(1.0)

                # Verify the reset worked by checking quiz status
                try:
                    # Try to get the first question to verify the reset worked
                    test_question = api_client.get_current_question(quiz_id)
                    if not test_question:
                        raise Exception("No question returned after soft reset")

                    st.success("✅ Soft reset wykonany pomyślnie - pytania zachowane!")

                except Exception as verify_error:
                    st.warning(f"Soft reset verification failed: {str(verify_error)}")
                    raise verify_error  # Let it fall through to hard reset

            except Exception as soft_reset_error:
                st.warning(f"Soft reset nie powiódł się: {str(soft_reset_error)}")
                st.info("🔄 Próbuję hard reset...")

                # Fallback to hard reset if soft reset fails
                try:
                    response = api_client.restart_quiz(quiz_id, hard=True)
                    time.sleep(1.0)

                    # Verify hard reset worked
                    test_question = api_client.get_current_question(quiz_id)
                    if not test_question:
                        raise Exception("No question returned after hard reset")

                    st.success("✅ Hard reset wykonany pomyślnie - nowe pytania!")

                except Exception as hard_reset_error:
                    st.error(f"❌ Błąd podczas hard reset: {str(hard_reset_error)}")
                    st.info(
                        "Spróbuj wrócić do menu głównego i rozpocząć quiz ponownie."
                    )
                    st.session_state["quiz_restart_in_progress"] = False
                    return

            # Wyczyść wszystkie cache i stan - AFTER successful API reset
            clear_quiz_cache()

            # Clear specific progress cache
            progress_cache_key = f"quiz_progress_{quiz_id}"
            if progress_cache_key in st.session_state:
                del st.session_state[progress_cache_key]

            # Clear all quiz-related session state
            keys_to_clear = [
                "quiz_state",
                "balloons_shown",
                "quiz_restart_in_progress",
                "quiz_completion_time",
            ]

            for key in keys_to_clear:
                if key in st.session_state:
                    del st.session_state[key]

            # Resetowanie stanu w sesji - create fresh state
            st.session_state["quiz_state"] = {
                "current_question": None,
                "answered": False,
                "answer_result": None,
                "selected_choices": [],
                "loading": False,
                "completed": False,
                "start_time": datetime.now().isoformat(),
            }

        st.success(f"🔄 {message}")

        # Additional delay before rerun to ensure backend is ready
        import time

        time.sleep(0.5)
        st.rerun()

    except Exception as e:
        st.error(f"❌ Wystąpił błąd przy restarcie quizu: {str(e)}")
        st.info("Spróbuj wrócić do menu głównego i rozpocząć quiz ponownie.")

        # Clean up restart flag even on error
        if "quiz_restart_in_progress" in st.session_state:
            del st.session_state["quiz_restart_in_progress"]


def return_to_main_menu():
    """Return to main menu with complete state cleanup - ENHANCED"""
    # Import reset_quiz_session from session_manager
    from utils.session_manager import reset_quiz_session

    # Clear ALL quiz-related session state using the dedicated function
    reset_quiz_session()

    # Clear additional quiz runtime state - EXPANDED LIST
    quiz_runtime_keys = [
        "quiz_state",
        "balloons_shown",
        "quiz_restart_in_progress",
        "quiz_completion_time",
        "show_quiz_list",
        "user_questions",  # Clear custom questions
        "new_question_input",  # Clear input field
        "questions_generated_flag",  # Clear generation flag
        "app_phase",  # Reset app phase
        "topics_confirmed",  # ADDED: Clear topics confirmation
        "quiz_created",  # ADDED: Clear quiz creation flag
        "confirmed_topics",  # ADDED: Clear confirmed topics
    ]

    for key in quiz_runtime_keys:
        if key in st.session_state:
            del st.session_state[key]

    # Clear quiz cache
    clear_quiz_cache()

    # Clear ALL cache keys that might interfere - MORE COMPREHENSIVE
    cache_keys_to_clear = [
        key
        for key in st.session_state.keys()
        if key.startswith("quiz_")
        or key.startswith("topic_")
        or key.startswith("progress_")
        or key.startswith("question_")
        or key.startswith("api_")
    ]

    for key in cache_keys_to_clear:
        if key in st.session_state:
            del st.session_state[key]

    # Force reset to homepage phase
    st.session_state["app_phase"] = "homepage"

    # ENHANCED: Reset ALL quiz creation flags
    st.session_state["quiz_created"] = False
    st.session_state["topics_confirmed"] = False
    st.session_state["questions_generated_flag"] = False


def refresh_quiz_progress_cache(quiz_id: str):
    """Refresh quiz progress cache - wywołaj po każdej odpowiedzi"""
    progress_cache_key = f"quiz_progress_{quiz_id}"
    if progress_cache_key in st.session_state:
        del st.session_state[progress_cache_key]

    # Force refresh of progress data
    get_quiz_progress(quiz_id, force_refresh=True)


def clear_quiz_cache():
    """Clear quiz-related cache - ENHANCED VERSION"""
    keys_to_remove = [
        key
        for key in st.session_state.keys()
        if key.startswith("quiz_status_")
        or key.startswith("quiz_progress_")
        or key.startswith("quiz_data_")
        or key.startswith("current_question_")
        or key.startswith("api_cache_")
    ]

    for key in keys_to_remove:
        if key in st.session_state:
            del st.session_state[key]


def render_disabled_answers(question_data: Dict[str, Any]):
    """Render disabled answer options after submission"""
    choices = question_data.get("choices", [])
    is_multi_choice = question_data.get("is_multi_choice", False)
    selected_choice_ids = st.session_state["quiz_state"]["selected_choices"]

    # Show what user selected
    if is_multi_choice:
        st.subheader("💭 Wszystkie opcje odpowiedzi:")
    else:
        st.subheader("💭 Wszystkie opcje odpowiedzi:")

    # Display all choices as disabled (grayed out)
    for idx, choice in enumerate(choices):
        if idx in selected_choice_ids:
            # User's selected answers - show as checked but disabled
            if is_multi_choice:
                st.checkbox(
                    f"**{choice['text']}** ← Twój wybór",
                    value=True,
                    disabled=True,
                    key=f"disabled_choice_{question_data['id']}_{idx}",
                )
            else:
                st.checkbox(
                    f"**{choice['text']}** ← Twój wybór",
                    value=True,
                    disabled=True,
                    key=f"disabled_choice_{question_data['id']}_{idx}",
                )
        else:
            # Non-selected answers - show as unchecked and disabled
            st.checkbox(
                choice["text"],
                value=False,
                disabled=True,
                key=f"disabled_choice_unselected_{question_data['id']}_{idx}",
            )


def render_answer_options(question_data: Dict[str, Any]):
    """Render answer options for user selection"""
    choices = question_data.get("choices", [])
    is_multi_choice = question_data.get("is_multi_choice", False)

    # Safely get question_id (check different possible field names)
    question_id = question_data.get("id") or question_data.get("question_id")

    if not question_id:
        st.error("❌ Brak ID pytania!")
        return

    if not choices:
        st.error("❌ Brak opcji odpowiedzi!")
        return

    # Display appropriate header based on question type
    if is_multi_choice:
        st.subheader("💭 Wybierz odpowiedzi (możesz wybrać więcej niż jedną):")
    else:
        st.subheader("💭 Wybierz odpowiedź:")

    selected_choices = []

    if is_multi_choice:
        # Multiple choice - use checkboxes
        for idx, choice in enumerate(choices):
            is_selected = st.checkbox(choice["text"], key=f"choice_{question_id}_{idx}")

            if is_selected:
                selected_choices.append(idx)

    else:
        # Single choice - use radio buttons
        choice_texts = [choice["text"] for choice in choices]

        selected_index = st.radio(
            "Wybierz odpowiedź:",
            options=range(len(choices)),
            format_func=lambda x: choice_texts[x],
            key=f"radio_{question_id}",
            index=None,
        )

        if selected_index is not None:
            selected_choices = [selected_index]

    # Display submit button
    if st.button(
        "✅ Zatwierdź odpowiedź", key=f"submit_{question_id}", use_container_width=True
    ):
        if not selected_choices:
            st.warning("⚠️ Wybierz przynajmniej jedną odpowiedź!")
        else:
            submit_answer(question_id, selected_choices)


def submit_answer(question_id: str, selected_choices: List[int]):
    """Submit answer to API and refresh progress"""
    quiz_id = get_quiz_id()

    try:
        st.session_state["quiz_state"]["loading"] = True

        with st.spinner("Sprawdzanie odpowiedzi..."):
            api_client = get_api_client(get_user_id())

            result = api_client.submit_answer(
                quiz_id=quiz_id,
                question_id=question_id,
                selected_choices=selected_choices,
            )

            # Update session state with result
            st.session_state["quiz_state"]["answered"] = True
            st.session_state["quiz_state"]["answer_result"] = result
            st.session_state["quiz_state"]["selected_choices"] = selected_choices
            st.session_state["quiz_state"]["loading"] = False

            # Store completion time if available
            if not st.session_state.get("quiz_completion_time"):
                from datetime import datetime

                st.session_state["quiz_completion_time"] = datetime.now().strftime(
                    "%Y-%m-%d %H:%M:%S"
                )

            # POPRAWIONE: Dodaj krótkie opóźnienie żeby API zdążył zaktualizować dane
            import time

            time.sleep(0.1)

            # Force rerun to show the disabled answers and feedback
            st.rerun()

    except Exception as e:
        st.session_state["quiz_state"]["loading"] = False
        # Check if this is a completion error
        error_msg = str(e).lower()
        if (
            "completed" in error_msg
            or "finished" in error_msg
            or "zakończony" in error_msg
        ):
            st.session_state["quiz_state"]["completed"] = True
            st.rerun()
        else:
            st.error(f"❌ Błąd podczas wysyłania odpowiedzi: {str(e)}")


def render_answer_feedback(question_data: Dict[str, Any]):
    """Render feedback after answer submission"""
    result = st.session_state["quiz_state"]["answer_result"]

    if not result:
        return

    st.divider()

    is_correct = result.get("correct", False)

    if is_correct:
        st.success("🎉 Brawo! Odpowiedź prawidłowa!")
    else:
        st.error("❌ Niestety, odpowiedź nieprawidłowa")
        # DODANE: Informacja o recyklingu dla błędnych odpowiedzi
        st.info(
            "💡 To pytanie zostanie powtórzone później, abyś mógł/mogła lepiej opanować materiał."
        )

    st.subheader("✅ Prawidłowa odpowiedź:")

    correct_answers = result.get("correct_answers", [])
    if correct_answers:
        for correct_answer in correct_answers:
            st.success(f"✓ {correct_answer}")
    else:
        choices = question_data.get("choices", [])
        for choice in choices:
            if choice.get("is_correct", False):
                st.success(f"✓ {choice['text']}")

    explanation_data = None
    try:
        explanation_data = get_api_client(get_user_id()).get_explanation(
            quiz_id=get_quiz_id(), question_id=question_data["id"]
        )

        explanation = explanation_data.get("explanation")
        source_chunks = explanation_data.get("source_chunks", [])

        # If explanation is not available, fallback to a message
        if not explanation:
            st.warning("❌ Brak wyjaśnienia dla tej odpowiedzi.")
        else:
            with st.expander("💡 Wyjaśnienie:", expanded=False):
                # Wyświetlanie wyjaśnienia w kolorze i z odpowiednią pogrubioną czcionką
                st.markdown(
                    f"<h3 style='color: #FF6F61;'>💬 {explanation}</h3>",
                    unsafe_allow_html=True,
                )

                # Dodanie etykiety "Wygenerowane przez AI" poniżej wyjaśnienia, po prawej
                st.markdown(
                    "<p style='text-align: right; color: #999; font-size: 12px; font-style: italic;'>Wygenerowane przez AI</p>",
                    unsafe_allow_html=True,
                )

                # Wyświetlanie źródeł
                if source_chunks:
                    st.markdown(
                        "<h4 style='color: #FF6F61;'>📄 Źródło:</h4>",
                        unsafe_allow_html=True,
                    )
                    for source_chunk in source_chunks:
                        source = source_chunk.get("source", "Brak źródła")
                        page = source_chunk.get("page", None)
                        slide = source_chunk.get("slide", None)

                        # Display source info
                        if source:
                            st.markdown(
                                f"**📄 Plik:** {source}", unsafe_allow_html=True
                            )

                        if page is not None:
                            st.markdown(
                                f"**📄 Strona:** {page}", unsafe_allow_html=True
                            )

                        if slide is not None:
                            st.markdown(
                                f"**📄 Slajd:** {slide}", unsafe_allow_html=True
                            )

                        # Display chunk text (relevant text extracted)
                        chunk_text = source_chunk.get("text", "Brak wyciągu")
                        if chunk_text:
                            st.markdown(
                                f"**📖 Fragment tekstu:** {chunk_text}",
                                unsafe_allow_html=True,
                            )

<<<<<<< HEAD
=======
            # Wyświetlanie źródeł
            if source_chunks:
                st.markdown("<h4 style='color: #FF6F61;'>📄 Źródło:</h4>", unsafe_allow_html=True)
                for source_chunk in source_chunks:
                    source = source_chunk.get('source', 'Brak źródła')
                    page = source_chunk.get('page', None)
                    slide = source_chunk.get('slide', None)
                    
                    if source:
                        filename = os.path.basename(source)
                        
                        if '_' in filename:
                            parts = filename.split('_', 1)
                            if len(parts) > 1:
                                filename = parts[1]
                        
                        st.markdown(f"**📄 Plik:** {filename}", unsafe_allow_html=True)

                    if page is not None:
                        st.markdown(f"**📄 Strona:** {page}", unsafe_allow_html=True)

                    if slide is not None:
                        st.markdown(f"**📄 Slajd:** {slide}", unsafe_allow_html=True)
                    
                    # Display chunk text (relevant text extracted)
                    chunk_text = source_chunk.get('text', 'Brak wyciągu')
                    if chunk_text:
                        st.markdown(f"**📖 Fragment tekstu:** {chunk_text}", unsafe_allow_html=True)
            
>>>>>>> 96b7b90e
    except Exception as e:
        st.warning(f"Nie udało się pobrać wyjaśnienia: {str(e)}")

    st.divider()

    # Navigation buttons
    if st.button("➡️ Następne pytanie", use_container_width=True):
        quiz_id = get_quiz_id()

        # Reset state for next question
        st.session_state["quiz_state"]["answered"] = False
        st.session_state["quiz_state"]["answer_result"] = None
        st.session_state["quiz_state"]["selected_choices"] = []
        st.session_state["quiz_state"]["current_question"] = None

        refresh_quiz_progress_cache(quiz_id)
        clear_quiz_cache()

        # POPRAWIONE: Krótkie opóźnienie dla stabilności
        import time

        time.sleep(0.1)

        st.rerun()
<<<<<<< HEAD


=======
        
>>>>>>> 96b7b90e
# Utility function to check if quiz is completed
def is_quiz_completed(question_data: Dict[str, Any]) -> bool:
    """Check if quiz is completed"""
    current_q = question_data.get("current_question_number", 0)
    total_q = question_data.get("total_questions", 0)
    return current_q >= total_q<|MERGE_RESOLUTION|>--- conflicted
+++ resolved
@@ -1030,8 +1030,6 @@
                                 unsafe_allow_html=True,
                             )
 
-<<<<<<< HEAD
-=======
             # Wyświetlanie źródeł
             if source_chunks:
                 st.markdown("<h4 style='color: #FF6F61;'>📄 Źródło:</h4>", unsafe_allow_html=True)
@@ -1060,8 +1058,7 @@
                     chunk_text = source_chunk.get('text', 'Brak wyciągu')
                     if chunk_text:
                         st.markdown(f"**📖 Fragment tekstu:** {chunk_text}", unsafe_allow_html=True)
-            
->>>>>>> 96b7b90e
+      
     except Exception as e:
         st.warning(f"Nie udało się pobrać wyjaśnienia: {str(e)}")
 
@@ -1086,12 +1083,7 @@
         time.sleep(0.1)
 
         st.rerun()
-<<<<<<< HEAD
-
-
-=======
-        
->>>>>>> 96b7b90e
+
 # Utility function to check if quiz is completed
 def is_quiz_completed(question_data: Dict[str, Any]) -> bool:
     """Check if quiz is completed"""
