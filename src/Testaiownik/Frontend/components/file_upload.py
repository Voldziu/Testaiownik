--- conflicted
+++ resolved
@@ -42,16 +42,13 @@
     st.title("📁 Upload plików do quizu")
 
     quiz_id = get_quiz_id()
-<<<<<<< HEAD
-    
-=======
+
     if not quiz_id:
         st.error("❌ Brak ID quizu. Wróć do tworzenia quizu.")
         return
 
     st.info(f"Quiz ID: {quiz_id}")
 
->>>>>>> 3bfbf4de
     # File uploader
     uploaded_files = st.file_uploader(
         "Wybierz pliki do uploadu",
@@ -77,13 +74,10 @@
             )
 
     # Show upload status if files were uploaded
-<<<<<<< HEAD
-    if is_files_uploaded():        
-=======
+
     if is_files_uploaded():
         st.success("✅ Pliki zostały już przesłane!")
 
->>>>>>> 3bfbf4de
         col1, col2 = st.columns([1, 1])
         with col1:
             if st.button(
@@ -102,14 +96,9 @@
     st.title("🔄 Indeksowanie plików")
 
     quiz_id = get_quiz_id()
-<<<<<<< HEAD
-        
-=======
-
-    st.success("✅ Pliki zostały przesłane pomyślnie!")
-    st.info("Teraz możesz zaindeksować pliki, aby przygotować je do analizy.")
-
->>>>>>> 3bfbf4de
+
+
+   
     # Indexing explanation
     with st.expander("ℹ️ Co to jest indeksowanie?", expanded=False):
         st.markdown(
@@ -237,19 +226,11 @@
             result = api_client.index_documents(quiz_id)
 
             set_indexing_started(True)
-<<<<<<< HEAD
                         
             if 'message' in result:
                 st.info(result['message'])
             
-=======
-
-            st.success("✅ Indeksowanie zostało rozpoczęte!")
-
-            if "message" in result:
-                st.info(result["message"])
-
->>>>>>> 3bfbf4de
+
             time.sleep(1)
             st.rerun()
 
