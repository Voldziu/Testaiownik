# services/api_client.py

import requests
from typing import List, Dict, Any, Optional
from config.settings import BASE_URL, get_api_headers, BASIC_TIMEOUT, SHORT_TIMEOUT



class APIError(Exception):
    """Custom exception for API errors"""

    def __init__(self, status_code: int, message: str):
        self.status_code = status_code
        self.message = message
        super().__init__(f"API Error {status_code}: {message}")


class QuizAPIClient:
    """Client for Quiz API communication"""

    def __init__(self, user_id: str):
        self.user_id = user_id
        self.headers = get_api_headers(user_id)
        self._base_url = BASE_URL

    def _handle_response(self, response: requests.Response) -> Dict[str, Any]:
        """Handle API response and raise errors if needed"""
        if response.status_code == 200:
            return response.json()
        else:
            raise APIError(response.status_code, response.text)

    # Quiz operations
    def create_quiz(self) -> Dict[str, Any]:
        """Create a new quiz"""
<<<<<<< HEAD
        response = requests.post(f"{BASE_URL}/api/quiz/create", headers=self.headers)
=======
        response = requests.post(
            f"{BASE_URL}/api/quiz/create", headers=self.headers, timeout=SHORT_TIMEOUT
        )
>>>>>>> 96b7b90e
        return self._handle_response(response)

    # Document operations
    def upload_files(self, quiz_id: str, files: List) -> Dict[str, Any]:
        """Upload files to quiz"""
        response = requests.post(
            f"{BASE_URL}/api/documents/{quiz_id}/upload",
            files=files,
            headers=self.headers,
<<<<<<< HEAD
=======
            timeout=SHORT_TIMEOUT,
>>>>>>> 96b7b90e
        )
        return self._handle_response(response)

    def index_documents(self, quiz_id: str) -> Dict[str, Any]:
        """Start document indexing"""
        response = requests.post(
<<<<<<< HEAD
            f"{BASE_URL}/api/documents/{quiz_id}/index", headers=self.headers
=======
            f"{BASE_URL}/api/documents/{quiz_id}/index",
            headers=self.headers,
            timeout=BASIC_TIMEOUT,
>>>>>>> 96b7b90e
        )
        return self._handle_response(response)

    def get_indexing_stats(self, quiz_id: str) -> Dict[str, Any]:
        """Get indexing statistics"""
        response = requests.get(
            f"{BASE_URL}/api/documents/{quiz_id}/stats", headers=self.headers
        )
        return self._handle_response(response)

    # Topic operations
    def start_topic_generation(self, quiz_id: str, topic_count: int) -> Dict[str, Any]:
        """Start topic generation"""
        response = requests.post(
            f"{BASE_URL}/api/topics/{quiz_id}/start",
            json={"desired_topic_count": topic_count},
            headers=self.headers,
<<<<<<< HEAD
=======
            timeout=BASIC_TIMEOUT,
>>>>>>> 96b7b90e
        )
        return self._handle_response(response)

    def get_topics(self, quiz_id: str) -> Dict[str, Any]:
        """Get quiz topics"""
        response = requests.get(
            f"{BASE_URL}/api/topics/{quiz_id}/status", headers=self.headers
        )
        return self._handle_response(response)

    def add_topic(self, quiz_id: str, topic_name: str, weight: float) -> Dict[str, Any]:
        """Add new topic"""
        response = requests.post(
            f"{BASE_URL}/api/topics/{quiz_id}/add",
            json={"topic_name": topic_name, "weight": weight},
            headers=self.headers,
        )
        return self._handle_response(response)

    def update_topic(
        self, quiz_id: str, old_name: str, new_name: str, new_weight: float
    ) -> Dict[str, Any]:
        """Update existing topic"""
        response = requests.patch(
            f"{BASE_URL}/api/topics/{quiz_id}/topic/{old_name}",
            json={"new_name": new_name, "new_weight": new_weight},
            headers=self.headers,
        )
        return self._handle_response(response)

    def delete_topic(self, quiz_id: str, topic_name: str) -> Dict[str, Any]:
        """Delete topic"""
        response = requests.delete(
            f"{BASE_URL}/api/topics/{quiz_id}/topic/{topic_name}", headers=self.headers
        )
        return self._handle_response(response)

    def submit_topic_feedback(self, quiz_id: str, feedback: str) -> Dict[str, Any]:
        """Submit feedback for all topics"""
        response = requests.post(
            f"{BASE_URL}/api/topics/{quiz_id}/feedback",  # Endpoint to send feedback
            json={"user_input": feedback},  # Sending feedback data
            headers=self.headers,
<<<<<<< HEAD
=======
            timeout=BASIC_TIMEOUT,
>>>>>>> 96b7b90e
        )
        return self._handle_response(response)

    def confirm_topics(self, quiz_id: str) -> Dict[str, Any]:
        """Confirm selected topics"""
        response = requests.post(
            f"{BASE_URL}/api/topics/{quiz_id}/confirm", headers=self.headers
        )
        return self._handle_response(response)

    def start_quiz(
        self,
        quiz_id: str,
        total_questions: int,
        user_questions: List[str],
        difficulty: str,
    ) -> Dict[str, Any]:
        """Start quiz execution with the user-defined settings"""
        data = {
            "total_questions": total_questions,
            "user_questions": user_questions,
            "difficulty": difficulty,
        }
        response = requests.post(
<<<<<<< HEAD
            f"{BASE_URL}/api/quiz/{quiz_id}/start", json=data, headers=self.headers
=======
            f"{BASE_URL}/api/quiz/{quiz_id}/start",
            json=data,
            headers=self.headers,
            timeout=BASIC_TIMEOUT,
>>>>>>> 96b7b90e
        )
        return self._handle_response(response)

    def get_current_question(self, quiz_id: str) -> Dict[str, Any]:
        """Get the current question for a quiz"""
        response = requests.get(
            f"{BASE_URL}/api/quiz/{quiz_id}/current", headers=self.headers
        )
        return self._handle_response(response)

    # Submit the user's answer to a question
    def submit_answer(
        self, quiz_id: str, question_id: str, selected_choices: List[str]
    ) -> Dict[str, Any]:
        """Submit an answer for a specific question"""
        data = {"question_id": question_id, "selected_choices": selected_choices}
        response = requests.post(
            f"{BASE_URL}/api/quiz/{quiz_id}/answer", json=data, headers=self.headers
        )
        return self._handle_response(response)

    # Fetch explanation for a specific question
    def get_explanation(self, quiz_id: str, question_id: str) -> Dict[str, Any]:
        """Get the explanation for a question"""
        response = requests.get(
            f"{BASE_URL}/api/quiz/{quiz_id}/explanation/{question_id}",
            headers=self.headers,
        )
        return self._handle_response(response)

    def get_quiz_status(self, quiz_id: str) -> Dict[str, Any]:
        """Get the status of the quiz"""
        response = requests.get(
            f"{BASE_URL}/api/quiz/{quiz_id}/status", headers=self.headers
        )
        return self._handle_response(response)

    def get_quiz_progress(self, quiz_id: str) -> Dict[str, Any]:
        """Get the progress of the quiz"""
        response = requests.get(
            f"{BASE_URL}/api/quiz/{quiz_id}/progress", headers=self.headers
        )
        return self._handle_response(response)

    def restart_quiz(self, quiz_id: str, hard: bool = False) -> Dict[str, Any]:
        """Restart the quiz, either soft or hard reset"""
        url = f"{BASE_URL}/api/quiz/{quiz_id}/restart"
        params = {"hard": hard}  # Soft reset - hard=False
        response = requests.post(url, params=params, headers=self.headers)
        return self._handle_response(response)

    def get_quizzes(self, limit: int = 10, offset: int = 0) -> Dict[str, Any]:
        """Fetch list of quizzes created by the user"""
        response = requests.get(
            f"{BASE_URL}/api/quiz/list",
            headers=self.headers,
            params={"limit": limit, "offset": offset},
        )
        return self._handle_response(response)

    def get_question_estimate(self, quiz_id: str, ratio: int = 2) -> Dict[str, Any]:
        """Get estimate of maximum number of questions based on document chunks"""
        response = requests.get(
            f"{BASE_URL}/api/documents/{quiz_id}/question-estimate",
            headers=self.headers,
            params={"ratio": ratio},
        )
        return self._handle_response(response)


# Convenience function to get API client
def get_api_client(user_id: str) -> QuizAPIClient:
    """Get configured API client"""
    return QuizAPIClient(user_id)<|MERGE_RESOLUTION|>--- conflicted
+++ resolved
@@ -33,13 +33,13 @@
     # Quiz operations
     def create_quiz(self) -> Dict[str, Any]:
         """Create a new quiz"""
-<<<<<<< HEAD
+
         response = requests.post(f"{BASE_URL}/api/quiz/create", headers=self.headers)
-=======
+
         response = requests.post(
             f"{BASE_URL}/api/quiz/create", headers=self.headers, timeout=SHORT_TIMEOUT
         )
->>>>>>> 96b7b90e
+
         return self._handle_response(response)
 
     # Document operations
@@ -49,23 +49,17 @@
             f"{BASE_URL}/api/documents/{quiz_id}/upload",
             files=files,
             headers=self.headers,
-<<<<<<< HEAD
-=======
             timeout=SHORT_TIMEOUT,
->>>>>>> 96b7b90e
         )
         return self._handle_response(response)
 
     def index_documents(self, quiz_id: str) -> Dict[str, Any]:
         """Start document indexing"""
         response = requests.post(
-<<<<<<< HEAD
-            f"{BASE_URL}/api/documents/{quiz_id}/index", headers=self.headers
-=======
+
             f"{BASE_URL}/api/documents/{quiz_id}/index",
             headers=self.headers,
             timeout=BASIC_TIMEOUT,
->>>>>>> 96b7b90e
         )
         return self._handle_response(response)
 
@@ -83,10 +77,8 @@
             f"{BASE_URL}/api/topics/{quiz_id}/start",
             json={"desired_topic_count": topic_count},
             headers=self.headers,
-<<<<<<< HEAD
-=======
-            timeout=BASIC_TIMEOUT,
->>>>>>> 96b7b90e
+            timeout=BASIC_TIMEOUT,
+
         )
         return self._handle_response(response)
 
@@ -130,10 +122,8 @@
             f"{BASE_URL}/api/topics/{quiz_id}/feedback",  # Endpoint to send feedback
             json={"user_input": feedback},  # Sending feedback data
             headers=self.headers,
-<<<<<<< HEAD
-=======
-            timeout=BASIC_TIMEOUT,
->>>>>>> 96b7b90e
+            timeout=BASIC_TIMEOUT,
+
         )
         return self._handle_response(response)
 
@@ -158,14 +148,12 @@
             "difficulty": difficulty,
         }
         response = requests.post(
-<<<<<<< HEAD
-            f"{BASE_URL}/api/quiz/{quiz_id}/start", json=data, headers=self.headers
-=======
+
             f"{BASE_URL}/api/quiz/{quiz_id}/start",
             json=data,
             headers=self.headers,
             timeout=BASIC_TIMEOUT,
->>>>>>> 96b7b90e
+
         )
         return self._handle_response(response)
 
