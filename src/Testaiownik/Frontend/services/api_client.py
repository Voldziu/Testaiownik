--- conflicted
+++ resolved
@@ -37,13 +37,10 @@
         response = requests.post(f"{BASE_URL}/api/quiz/create", headers=self.headers)
 
         response = requests.post(
-<<<<<<< HEAD
             f"{BASE_URL}/api/quiz/create",
             headers=self.headers,
             params={"name": name}
-=======
-            f"{BASE_URL}/api/quiz/create", headers=self.headers, timeout=SHORT_TIMEOUT
->>>>>>> 3bfbf4de
+
         )
 
         return self._handle_response(response)
